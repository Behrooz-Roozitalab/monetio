--- conflicted
+++ resolved
@@ -796,19 +796,11 @@
     else:
         return newhxr
 
-<<<<<<< HEAD
 # This function seems not useful.
 #def get_even_latlongrid(dset, xlim, ylim):
 #    xindx = np.arange(xlim[0], xlim[1] + 1)
 #    yindx = np.arange(ylim[0], ylim[1] + 1)
 #    return get_latlongrid(dset, xindx, yindx)
-=======
-
-def get_even_latlongrid(dset, xlim, ylim):
-    xindx = np.arange(xlim[0], xlim[1] + 1)
-    yindx = np.arange(ylim[0], ylim[1] + 1)
-    return get_latlongrid(dset, xindx, yindx)
->>>>>>> 0f7c2c28
 
 
 def reset_latlon_coords(hxr):
